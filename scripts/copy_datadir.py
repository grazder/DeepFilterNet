#!/usr/bin/python3

import argparse
import concurrent.futures
import json
import os
import random
import shutil
import subprocess
from dataclasses import dataclass
from datetime import datetime, timedelta
from sys import stderr
from time import sleep
from typing import DefaultDict, Dict, List, Optional, Tuple

import h5py

TIMESTAMP_FORMAT = "%Y%m%d%H%M"
timestamp = datetime.now().strftime("%Y%m%d%H%M")

HOSTS = [f"lme{n}" for n in (50, 51, 52, 53, 170, 171, 221, 222, 223)] + ["fs"]
OWN = os.uname()[1]


@dataclass
class DsConfig:
    sampling_rate: int
    sampling_factor: int
    max_freq: int


def ln(src, tgt):
    """Link a file via ln"""
    try:
        return subprocess.check_call(["ln", "-s", src, tgt])
    except subprocess.CalledProcessError as e:
        print(f"Failed to link src {src}: {e}")


def du(path):
    """disk usage in human readable format (e.g. '2,1')"""
    try:
        return float(
            subprocess.check_output(["du", "-shD", "--block-size=1G", path])
            .split()[0]
            .decode("utf-8")
        )
    except subprocess.CalledProcessError:
        return 0.0


def _cp(src, tgt, *rsync_args) -> bool:
    try:
        subprocess.check_call(["rsync", "-aL", *rsync_args, src, tgt], stderr=subprocess.DEVNULL)
        return True
    except subprocess.CalledProcessError:
        # print(f"Failed to copy file {src}: {e.returncode}", file=stderr)
        if os.path.exists(tgt):
            os.remove(tgt)
        return False


def _cp_or_link(src, tgt, *rsync_args):
    try:
        subprocess.check_call(["rsync", "-aL", *rsync_args, src, tgt])
    except subprocess.CalledProcessError as e:
        print(f"Failed to copy file {src}: {e.returncode}", file=stderr)
        if os.path.exists(tgt):
            os.remove(tgt)
        print("Linking instead", file=stderr, flush=True)
        ln(src, tgt)


def cp(src, tgt, try_other_hosts: bool = False, verbose=0):
    """Copy a file via rsync"""
    info = []
    if verbose == 1:
        info = ["--info=name,stats"]
    elif verbose > 1:
        info = ["--info=name,stats2"]
    if try_other_hosts:
        hosts = [h for h in HOSTS if h != OWN]
        random.shuffle(hosts)
        # Iterate through existing hosts and try to copy from here
        for h in hosts:
            if h == "fs":
                break
            if _cp(h + ":" + tgt, tgt, *info):
                return
    _cp_or_link(src, tgt, *info)


def has_locks(directory: str, lock: Optional[str] = None, wait_write_lock: bool = False):
    lock_f = os.path.join(directory, ".lock")
    have_read_locks = False
    have_write_locks = False
    if not os.path.isfile(lock_f):
        return have_read_locks, have_write_locks
    # We can have a write lock allowing exclusive access as well as multiple parallel read locks
<<<<<<< HEAD
    tries = 1
    while True:
        have_write_locks = False
        if not os.path.isfile(lock_f):
            break
=======
    if os.path.isfile(lock_f):
        tries = 1
        while True:
            have_write_locks = False
            if not os.path.isfile(lock_f):
                break
            for line in open(lock_f):
                line = line.strip()
                if lock is not None and line.endswith(".write") and not line.startswith(lock):
                    print("Directory currently locked:", line, file=stderr)
                    have_write_locks = True
                    break
            if not have_write_locks or not wait_write_lock:
                break
            # Wait until the current write lock is released
            print(
                f"Warning: Could not lock directory {directory}",
                file=stderr,
            )
            if tries > 2**8:  # ~ 5 minutes
                break
            print(f"Retrying in {tries} s ...", file=stderr, flush=True)
            sleep(tries)
            tries *= 2
        have_read_locks = False
        cur_timestamp = datetime.strptime(timestamp, TIMESTAMP_FORMAT)
>>>>>>> cd21f914
        for line in open(lock_f):
            line = line.strip()
            if lock is not None and line.endswith(".write") and not line.startswith(lock):
                print("Directory currently locked:", line, file=stderr)
                have_write_locks = True
                break
        if not have_write_locks or not wait_write_lock:
            break
        # Wait until the current write lock is released
        print(
            f"Warning: Could not lock directory {directory}",
            file=stderr,
        )
        if tries > 2**8:  # ~ 5 minutes
            break
        print(f"Retrying in {tries} s ...", file=stderr, flush=True)
        sleep(tries)
        tries *= 2
    have_read_locks = False
    cur_timestamp = datetime.strptime(timestamp, TIMESTAMP_FORMAT)
    for line in open(lock_f):
        line = line.strip()
        if lock is not None and line.startswith(lock):
            continue  # Same lock should not be relevant
        try:
            lock_timestamp = line.split(".")[1]
            lock_timestamp = datetime.strptime(lock_timestamp, TIMESTAMP_FORMAT)
        except Exception as e:
            print(e, file=stderr)
            continue
        if cur_timestamp - lock_timestamp < timedelta(days=1):
            print("Found existing lock", line.strip(), file=stderr)
            have_read_locks = True
            break
    return have_read_locks, have_write_locks


def copy_datasets(
    src_dir: str,
    target_dir: str,
    cfg_path: str,
    max_gb: float,
    lock: Optional[str] = None,
    try_other_hosts: bool = False,
):
    print(f"Copying datasets from {src_dir} to {target_dir}", flush=True)
    copied = set()
    os.makedirs(target_dir, exist_ok=True)
    lock_f = os.path.join(target_dir, ".lock")
    have_read_locks, _ = has_locks(target_dir, lock, wait_write_lock=True)
    # Lock the target dir for writing
    open(lock_f, "a+").write(f"\n{lock}.{timestamp}.write")
    cfg = json.load(open(cfg_path))
    os.makedirs(target_dir, exist_ok=True)
    executor = concurrent.futures.ThreadPoolExecutor(max_workers=4)
    futures = {}
    cur_gb = du(target_dir)
    print(f"Current target dir size: {cur_gb}")
    print(f"Copying max {max_gb} GB")
    # Start with train since it will be accessed most of the time
    for split in ("train", "valid", "test"):
        # Get all Datasets and sort by dataset type and sampling factor
        # {DsType: (file_name, sampling_factor)}, DsType is one of (speech, noise, rir)
        datasets: Dict[str, List[Tuple[str, float]]] = DefaultDict(list)
        for entry in cfg[split]:
            fn = entry[0]
            path = os.path.join(src_dir, fn)
            try:
                dstype = list(h5py.File(path).keys())[0]
            except OSError as e:
                print(f"Error: Could not open hdf5 dataset {fn}")
                print("Caused by:", e)
                dstype = "noise"  # just assume noise, is only used for copying anyways
            datasets[dstype].append((fn, float(entry[1])))
        for dstype in datasets.keys():
            datasets[dstype] = sorted(datasets[dstype], key=lambda e: e[1], reverse=True)
        # We will mix multiple noises with a single speech signal, thus start with noise datasets,
        # since they will be accessed more often.
        for dstype in ("noise", "speech", "rir"):
            for fn, _ in datasets[dstype]:
                if fn in copied:
                    continue
                copied.add(fn)
                fn_src = os.path.join(src_dir, fn)
                fn_tgt = os.path.join(target_dir, fn)
                new_gb = du(fn_src)
                if cur_gb + new_gb > max_gb or "test" in fn_src.lower():
                    # If too large or a test dataset, link instead
                    if not os.path.exists(fn_tgt):
                        print("linking", fn_src, flush=True)
                        ln(fn_src, fn_tgt)
                    elif (
                        not have_read_locks
                        and os.path.isfile(fn_tgt)
                        and not os.path.islink(fn_tgt)
                    ):
                        # Just run rsync again to make sure the file is not corrupt
                        print("checking", fn_tgt, flush=True)
                        futures[executor.submit(cp, fn_src, fn_tgt)] = fn_tgt
                else:
                    if os.path.islink(fn_tgt) and not have_read_locks:
                        os.remove(fn_tgt)  # Only remove if no other process has a readlock
                    elif have_read_locks and os.path.isfile(fn_tgt):
                        continue
                    print("copying", fn_src, flush=True)
                    cur_gb += new_gb
                    futures[executor.submit(cp, fn_src, fn_tgt, try_other_hosts)] = fn_tgt
    for future in concurrent.futures.as_completed(futures):
        print("Completed", futures[future], flush=True)

    if lock is not None:
        remove_lock(target_dir, lock, lock + "." + timestamp + ".read")


def remove_lock(target_dir: str, lock: str, new_lock: Optional[str] = None):
    lock_f = os.path.join(target_dir, ".lock")
    with open(lock_f, "r+") as f:
        lines = []
        for line in f.readlines():
            line = line.strip()
            if line == "" or line.startswith(lock):
                continue
            if new_lock is not None and line.startswith(new_lock):
                continue
            lines.append(line + "\n")
        if new_lock is not None:
            lines.append(new_lock + "\n")
        f.seek(0)
        f.writelines(lines)
        f.truncate()


def cleanup(target_dir: str, prev_lock: Optional[str] = None):
    have_read_locks, have_write_locks = has_locks(target_dir, prev_lock, wait_write_lock=True)
    if have_read_locks or have_write_locks:
        print("Could not cleanup due to existing locks.")
        return
    print(f"Cleaning directory {target_dir}")
    shutil.rmtree(target_dir)


if __name__ == "__main__":
    parser = argparse.ArgumentParser()
    subparsers = parser.add_subparsers(dest="subparser_name")
    cp_parser = subparsers.add_parser("copy-datasets", aliases=["cp"])
    cp_parser.add_argument("src_dir")
    cp_parser.add_argument("target_dir")
    cp_parser.add_argument("data_cfg")
    cp_parser.add_argument("--max-gb", type=float, default=100)
    cp_parser.add_argument("--lock", "-l", type=str, default=None)
    cp_parser.add_argument("--other-hosts", action="store_true")
    cleanup_parser = subparsers.add_parser("cleanup")
    cleanup_parser.add_argument("target_dir")
    cleanup_parser.add_argument("--lock", type=str, default=None)
    args = parser.parse_args()
    if args.subparser_name is None:
        parser.print_help()
        exit(1)
    if args.subparser_name in ("cp", "copy-datasets"):
        copy_datasets(
            args.src_dir, args.target_dir, args.data_cfg, args.max_gb, args.lock, args.other_hosts
        )
    else:
        if args.lock is not None:
            remove_lock(args.target_dir, args.lock + ".read")
            remove_lock(args.target_dir, args.lock + ".write")
        cleanup(args.target_dir, args.lock)<|MERGE_RESOLUTION|>--- conflicted
+++ resolved
@@ -97,40 +97,11 @@
     if not os.path.isfile(lock_f):
         return have_read_locks, have_write_locks
     # We can have a write lock allowing exclusive access as well as multiple parallel read locks
-<<<<<<< HEAD
     tries = 1
     while True:
         have_write_locks = False
         if not os.path.isfile(lock_f):
             break
-=======
-    if os.path.isfile(lock_f):
-        tries = 1
-        while True:
-            have_write_locks = False
-            if not os.path.isfile(lock_f):
-                break
-            for line in open(lock_f):
-                line = line.strip()
-                if lock is not None and line.endswith(".write") and not line.startswith(lock):
-                    print("Directory currently locked:", line, file=stderr)
-                    have_write_locks = True
-                    break
-            if not have_write_locks or not wait_write_lock:
-                break
-            # Wait until the current write lock is released
-            print(
-                f"Warning: Could not lock directory {directory}",
-                file=stderr,
-            )
-            if tries > 2**8:  # ~ 5 minutes
-                break
-            print(f"Retrying in {tries} s ...", file=stderr, flush=True)
-            sleep(tries)
-            tries *= 2
-        have_read_locks = False
-        cur_timestamp = datetime.strptime(timestamp, TIMESTAMP_FORMAT)
->>>>>>> cd21f914
         for line in open(lock_f):
             line = line.strip()
             if lock is not None and line.endswith(".write") and not line.startswith(lock):
